"""
Purpose:
    provide a single API for all user code interacting with NamespaceNodes

Notes:
    namespaces are made up of namespacenodes
    they have a root node and other properties which are all encoded here

"""

from logging import getLogger, LoggerAdapter
from types import SimpleNamespace
from typing import Union, List
from warnings import warn

from thewired.loginfo import make_log_adapter
from .namespacenode import NamespaceNodeBase
from thewired.namespace.nsid import Nsid, list_nsid_segments, get_parent_nsid, validate_nsid, get_nsid_ancestry
from thewired.namespace.nsid import strip_common_prefix, find_common_prefix, make_child_nsid
from thewired.namespace.nsid import nsid_basename
from thewired.exceptions import NamespaceLookupError, NamespaceCollisionError, InvalidNsidError
from thewired.exceptions import NamespaceInternalError

logger = getLogger(__name__)

class Namespace(SimpleNamespace):
    """
    Description:
        top-level class for everything dealing with namespaces, including operations that
        handle namespacenodes' inter-relations to each other
    """
    #-class level attribute for the default root node NSID
    delineator = '.'
    _root_nsid = '.'

    def __init__(self, default_node_factory=NamespaceNodeBase):
        """
        Input:
            prefix: what namespace prefix is applied to all nodes in this namespace
            default_node_factory: default factory for creating new Nodes in this namespace
        """
        self.log = LoggerAdapter(logger,
            {'name_ext' : f'{self.__class__.__name__}.__init__'})

        self._validate_default_node_factory(default_node_factory)
        self.default_node_factory = default_node_factory

<<<<<<< HEAD
        self.root = self.default_node_factory(nsid=self._root_nsid, namespace=self)
=======
        self.root = self.default_node_factory(nsid=self._root_nsid)
>>>>>>> 7e5bbab3


    def __getattr__(self, attr):
        """
        Description:
            to make it look like everything that's actually under the namespacenode .root is
            actually directly part of the namespace object
        """
        return getattr(self.root, attr)


    def _validate_default_node_factory(self, func):
        if not callable(func):
            raise ValueError(f"default_node_facotry must be callable!")

        try:
            x = func(nsid=".a.b.c", namespace=None)
        except TypeError as err:
            raise ValueError("default_node_factory either does not take 'nsid' and 'namespace' keyword parameters, or has additional required parameters!")



    def _validate_namespace_nsid_head(self, nsid: Union[str, Nsid]) -> bool:
        """
        Descripton: make sure that the nsid is fully qualified  (starts with the ns separator char)
        """
        if find_common_prefix(str(self.root.nsid), nsid) is None:
            err_msg = f'nsid ({nsid}) must share a common prefix with Namespace root node nsid'
            err_msg += f'({str(self.root.nsid)})'
            raise InvalidNsidError(err_msg)



    def get(self, nsid : Union[str, Nsid]) -> NamespaceNodeBase:
        """
        Description:
            return a node object specified by NSID
        """
        log = LoggerAdapter(logger, dict(name_ext=f"{self.__class__.__name__}.get"))
        self._validate_namespace_nsid_head(nsid)
        _nsid_ = Nsid(nsid)
        current_node = self.root
        nsid_segments = list_nsid_segments(nsid)[1:] #- skip initial root segment

        n = 0
        while current_node.nsid != _nsid_:
            log.debug(f"{_nsid_=} != {current_node.nsid=}")
            try:
                nsid_segment = nsid_segments[n]
            except IndexError as err:
<<<<<<< HEAD
                raise NamespaceInternalError(f"while looking for nsid \"{_nsid_}\", ran out of nsid_segments: {nsid_segments} at index {n}") from err
=======
                raise NamespaceInternalError(f"while looking for nsid \"{_nsid_}\", ran out of nsid_segments: {nsid_segments}") from err
>>>>>>> 7e5bbab3
            try:
                current_node = getattr(current_node, nsid_segment)
                if not isinstance(current_node, NamespaceNodeBase):
                    warn("Rogue node type detected in the namespace. Will most likely cause errors.")
            except AttributeError:
                raise NamespaceLookupError(f"{current_node} has no attribute named '{nsid_segment}'")
            n += 1
        return current_node



    def add(self, nsid : Union[str, Nsid], node_factory:Union[callable, None]=None, *args, **kwargs) -> List[NamespaceNodeBase]:
        """
            Description:
                add a new nsid to this namespace
            Input:
                nsid: the nsid to create in this namespace
                node_factory: what factory to use to create the node
                    NOTE: parent nodes will be created with this namespaces default_node_factory method
                *args: passed into the node_factory as args
                **kwargs: passed into the node_factory as kwargs
        """
        log = LoggerAdapter(logger, dict(name_ext=f"{self.__class__.__name__}.add"))
        if find_common_prefix(str(self.root.nsid), nsid) is None:
            err_msg = f'child nsid ({nsid}) must share a common prefix with Namespace root node nsid'
            err_msg += f'({str(self.root.nsid)})'
            raise InvalidNsidError(err_msg)
        _nsid = Nsid(nsid)

        if node_factory is None:
            node_factory = self.default_node_factory

        #- find the deepest existing ancestor of the node we wish to add
        deepest_ancestor = self.root
        for current_nsid in get_nsid_ancestry(nsid):
            try:
                deepest_ancestor = self.get(current_nsid)
            except NamespaceLookupError:
                break
        else:
            #- we never hit break, so every single nsid in the entire ancestry exists, including the one we want to add
            raise NamespaceCollisionError(f'A node with the nsid "{nsid}" already exists in the namespace.')

        #- if here, we have a valid deepest ancestor to start from
        child_nsid_tail = strip_common_prefix(str(deepest_ancestor.nsid), str(_nsid))[1]
        common_prefix = find_common_prefix(str(deepest_ancestor.nsid), str(_nsid))
        created_nodes = list()      #- keep track of all the nodes we create to return them
        nsid_segments = list_nsid_segments(child_nsid_tail)
        for i,child_attribute_name in enumerate(nsid_segments):
            new_node_nsid = make_child_nsid(str(deepest_ancestor.nsid), child_attribute_name)
            #- use the node factory on the last node only
            if i == len(nsid_segments) - 1:
                log.error(f"creating node: {node_factory=})")

                #fix this to require the factory function to be callable w/out args
                #force folks to pass in a partial if necessary
                try:
                    new_node = node_factory(new_node_nsid, self, *args, **kwargs)
                except TypeError:
                    try:
                        new_node = node_factory(new_node_nsid, self)
                    except TypeError:
                            new_node = node_factory()
            else:
                new_node = self.default_node_factory(new_node_nsid, self)
            created_nodes.append(new_node)
            setattr(deepest_ancestor, child_attribute_name, new_node)
            deepest_ancestor = getattr(deepest_ancestor, child_attribute_name)

        return created_nodes



    def add_exactly_one(
        self,
        nsid : Union[str, Nsid],
        node_factory=NamespaceNodeBase,
        *args,
        **kwargs):
        """
            Description:
                add one and only one new node to this namespace and return the new node
            Input:
                nsid: nsid of new node to create
                node_factory: factory method to call to create the node
                *args, **kwargs: passed through to node_factory
            Output:
                exactly one new node created or raises an exception if:
                    - it looks like it will create more than one node: NamespaceLookupError
                    or
                    - if it didn't look like it but somehow it did: NamespaceInternalError
        """
        nsid_segments = list_nsid_segments(nsid, skip_root=True)
        if len(nsid_segments) > 1:
            try:
                #- if the parent exists, this will add only one
                self.get(get_parent_nsid(nsid))
            except NamespaceLookupError:
                err_msg = f"add_exactly_one: error: input \"{nsid}\" would create more" +\
                          f" than one new node. ({len(nsid_segments)} > 1)"
                raise ValueError(err_msg)

        new_nodes = self.add(nsid, node_factory, *args, **kwargs)

        if len(new_nodes) > 1:
            raise NamespaceInternalError(f"created more than one new node! ({new_nodes})")

        return new_nodes[0]


    def remove(self, nsid: Union[str, Nsid]) -> NamespaceNodeBase:
        """
        Description:
            remove a node and all of its children from the namespace
        Input:
            nsid: the nsid of the node to remove

        Note: it is an error to remove a node that doesn't exist
        """
        parent_nsid = get_parent_nsid(nsid)
        parent = self.get(parent_nsid)

        child_short_nsid = strip_common_prefix(str(parent.nsid), nsid)[1]
        node = getattr(parent, child_short_nsid)
        delattr(parent, child_short_nsid)
        return node


    def walk(self, start:Union[NamespaceNodeBase,None]=None, walk_dict:Union[dict,None]=None) -> dict:
        """
        Description:
            walk the namespace nodes
        Output:
            Dictionary representing the namespace's structure
        """
        if start is None:
            start = self.root

        if walk_dict is None:
            walk_dict = dict()

        if not isinstance(start, NamespaceNodeBase):
            return dict()

        key = nsid_basename(start.nsid.nsid)
        walk_dict[key] = dict()

        for attr_name in dir(start):
            if not attr_name.startswith('_'):
                updated_walk = self.walk(start=getattr(start, attr_name),
                                    walk_dict=walk_dict[key])
        return walk_dict


<<<<<<< HEAD
    def get_handle(self, handle_key:Union[Nsid,str], create_nodes:bool=False) -> 'NamespaceHandle':
=======
    def get_handle(self, handle_key:Union[Nsid,str]) -> 'NamespaceHandle':
>>>>>>> 7e5bbab3
        """
        Description:
            get a "handle" on a subnamespace. That is, return an object that can be used as a namespace object
            that always operates on the subnamespace given in the handle_key.

        Input:
            handle_key: string/Nsid object representing where the handle's root is
<<<<<<< HEAD
            create_ndoes: if the handle key does not exist, should we first add the key and succeed?
                if the key doesn't exist, this will fail with a NamespaceLookupError
        Output:
            a NamespaceHandle object
        """
        try:
            self.get(handle_key)
        except NamespaceLookupError as err:
            if create_nodes:
                self.add(handle_key)
            else:
                raise 

=======
        Output:
            a NamespaceHandle object
        """
>>>>>>> 7e5bbab3
        return NamespaceHandle(self, handle_key)


class NamespaceHandle(Namespace):
    """
    Description:
        basically if I get a handle from an existing namespace object, it should act exactly like a Namespace object,
        only all of the NSIDs are interpreted relative to the handle's prefix as the root
    """
    def __init__(self, ns : Namespace, prefix: Union[str, Nsid]):
        self.ns = ns
        self.prefix = prefix
        self.root = ns.get(prefix)

    def __getattr__(self, attr):
        saved_root = self.ns.root
        self.ns.root = self.root

        retval = getattr(self.ns, attr)
        self.ns.root = saved_root
        return retval

    def get(self, nsid:Union[str,Nsid]) -> NamespaceNodeBase:
<<<<<<< HEAD
        if nsid == self.delineator:
            real_nsid = self.prefix
        else:
            real_nsid = self.prefix + nsid

=======
        real_nsid = self.prefix + nsid
>>>>>>> 7e5bbab3
        return self.ns.get(real_nsid)

    def add(self, nsid:Union[str,Nsid], *args, **kwargs) -> List[NamespaceNodeBase]:
        real_nsid = self.prefix + nsid
        return self.ns.add(real_nsid, *args, **kwargs)

    def remove(self, nsid:Union[str,Nsid]) -> NamespaceNodeBase:
        real_nsid = self.prefix + nsid
        return self.ns.remove(real_nsid)<|MERGE_RESOLUTION|>--- conflicted
+++ resolved
@@ -45,11 +45,8 @@
         self._validate_default_node_factory(default_node_factory)
         self.default_node_factory = default_node_factory
 
-<<<<<<< HEAD
         self.root = self.default_node_factory(nsid=self._root_nsid, namespace=self)
-=======
-        self.root = self.default_node_factory(nsid=self._root_nsid)
->>>>>>> 7e5bbab3
+
 
 
     def __getattr__(self, attr):
@@ -100,11 +97,7 @@
             try:
                 nsid_segment = nsid_segments[n]
             except IndexError as err:
-<<<<<<< HEAD
                 raise NamespaceInternalError(f"while looking for nsid \"{_nsid_}\", ran out of nsid_segments: {nsid_segments} at index {n}") from err
-=======
-                raise NamespaceInternalError(f"while looking for nsid \"{_nsid_}\", ran out of nsid_segments: {nsid_segments}") from err
->>>>>>> 7e5bbab3
             try:
                 current_node = getattr(current_node, nsid_segment)
                 if not isinstance(current_node, NamespaceNodeBase):
@@ -259,11 +252,7 @@
         return walk_dict
 
 
-<<<<<<< HEAD
     def get_handle(self, handle_key:Union[Nsid,str], create_nodes:bool=False) -> 'NamespaceHandle':
-=======
-    def get_handle(self, handle_key:Union[Nsid,str]) -> 'NamespaceHandle':
->>>>>>> 7e5bbab3
         """
         Description:
             get a "handle" on a subnamespace. That is, return an object that can be used as a namespace object
@@ -271,8 +260,7 @@
 
         Input:
             handle_key: string/Nsid object representing where the handle's root is
-<<<<<<< HEAD
-            create_ndoes: if the handle key does not exist, should we first add the key and succeed?
+            create_noes: if the handle key does not exist, should we first add the key and succeed?
                 if the key doesn't exist, this will fail with a NamespaceLookupError
         Output:
             a NamespaceHandle object
@@ -284,13 +272,9 @@
                 self.add(handle_key)
             else:
                 raise 
-
-=======
-        Output:
-            a NamespaceHandle object
-        """
->>>>>>> 7e5bbab3
         return NamespaceHandle(self, handle_key)
+
+
 
 
 class NamespaceHandle(Namespace):
@@ -304,6 +288,7 @@
         self.prefix = prefix
         self.root = ns.get(prefix)
 
+
     def __getattr__(self, attr):
         saved_root = self.ns.root
         self.ns.root = self.root
@@ -312,22 +297,20 @@
         self.ns.root = saved_root
         return retval
 
+
     def get(self, nsid:Union[str,Nsid]) -> NamespaceNodeBase:
-<<<<<<< HEAD
         if nsid == self.delineator:
             real_nsid = self.prefix
         else:
             real_nsid = self.prefix + nsid
-
-=======
-        real_nsid = self.prefix + nsid
->>>>>>> 7e5bbab3
         return self.ns.get(real_nsid)
+
 
     def add(self, nsid:Union[str,Nsid], *args, **kwargs) -> List[NamespaceNodeBase]:
         real_nsid = self.prefix + nsid
         return self.ns.add(real_nsid, *args, **kwargs)
 
+
     def remove(self, nsid:Union[str,Nsid]) -> NamespaceNodeBase:
         real_nsid = self.prefix + nsid
         return self.ns.remove(real_nsid)