"""
Purpose:
    NamespaceNode objects have several different access patterns and semantics that can be
    grouped into types and represented more clearly by leveraging the type system.

    All the NamespaceNode subclasses in this package are limited in definition and
    semantics to specific use cases.
"""
from .namespacenode import NamespaceNode
from .base import NamespaceNodeBase
<<<<<<< HEAD
from .secondlife import SecondLifeNode
from .dunders import CallableMixin
=======
from .mapped import MappedAttributesNode
from .callable import CallableNode
>>>>>>> cd4f8fb1
<|MERGE_RESOLUTION|>--- conflicted
+++ resolved
@@ -8,10 +8,4 @@
 """
 from .namespacenode import NamespaceNode
 from .base import NamespaceNodeBase
-<<<<<<< HEAD
-from .secondlife import SecondLifeNode
-from .dunders import CallableMixin
-=======
-from .mapped import MappedAttributesNode
-from .callable import CallableNode
->>>>>>> cd4f8fb1
+from .secondlife import SecondLifeNode